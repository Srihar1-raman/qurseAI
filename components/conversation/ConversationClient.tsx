--- conflicted
+++ resolved
@@ -369,9 +369,6 @@
     // Merge: start with loadedMessages (database), add new useChat messages that aren't duplicates
     // This preserves all messages: old (from DB) + new (from useChat)
     const messageIds = new Set(baseMessages.map(m => m.id));
-<<<<<<< HEAD
-    const newMessages = messages.filter(m => !messageIds.has(m.id));
-=======
     
     // Also create a content-based deduplication set for messages with same content but different IDs
     // This handles cases where useChat creates optimistic messages with different IDs
@@ -405,7 +402,6 @@
       
       return true;
     });
->>>>>>> ddcfc7d1
     
     // Always include loadedMessages first, then new messages
     // This ensures database messages never disappear
